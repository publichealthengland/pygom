--- conflicted
+++ resolved
@@ -43,11 +43,7 @@
 
 The final prerequisite, if you are working on a Windows machine, is that you will also need to install:
 - [Graphviz](https://graphviz.org/)
-<<<<<<< HEAD
-- [Microsoft C++ Build Tools](https://visualstudio.microsoft.com/visual-cpp-build-tools/)
-=======
 - Microsoft Visual C++ 14.0 or greater, which you can get with [Microsoft C++ Build Tools](https://visualstudio.microsoft.com/visual-cpp-build-tools/)
->>>>>>> 31ae4a4c
 
 You you should be able to install the PyGOM package via command line:
 
