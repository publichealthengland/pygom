#for python
.eggs/*
build/*
cover/*
<<<<<<< HEAD
*.pyc
__pycache__
*.egg-info
*.egg

#for eclipse
.project
.pydevproject
.settings

#for built documentation
/doc/_build*
/doc/source/savefig/*
=======
*.egg-info
*/__pycache__/
*/*/__pycache__/
*.egg
*/*/*/__pycache__ 
*/.ipynb_checkpoints/
>>>>>>> 454a3ed4
<|MERGE_RESOLUTION|>--- conflicted
+++ resolved
@@ -1,26 +1,20 @@
-#for python
-.eggs/*
-build/*
-cover/*
-<<<<<<< HEAD
-*.pyc
-__pycache__
-*.egg-info
-*.egg
-
-#for eclipse
-.project
-.pydevproject
-.settings
-
-#for built documentation
-/doc/_build*
-/doc/source/savefig/*
-=======
-*.egg-info
-*/__pycache__/
-*/*/__pycache__/
-*.egg
-*/*/*/__pycache__ 
-*/.ipynb_checkpoints/
->>>>>>> 454a3ed4
+# For python
+.eggs/*
+build/*
+cover/*
+*.pyc
+__pycache__
+*.egg-info
+*.egg
+
+# For jupyter / ipython
+*/.ipynb_checkpoints
+
+# For eclipse
+.project
+.pydevproject
+.settings
+
+# For built documentation
+/doc/_build*
+/doc/source/savefig/*